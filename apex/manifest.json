{
  "name": "com.android.tzdata",
<<<<<<< HEAD
  "version": 330422000
=======
  "version": 330090000
>>>>>>> 296a0e5b
}<|MERGE_RESOLUTION|>--- conflicted
+++ resolved
@@ -1,8 +1,4 @@
 {
   "name": "com.android.tzdata",
-<<<<<<< HEAD
-  "version": 330422000
-=======
-  "version": 330090000
->>>>>>> 296a0e5b
+  "version": 330424000
 }