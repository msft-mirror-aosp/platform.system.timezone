--- conflicted
+++ resolved
@@ -1,8 +1,4 @@
 {
   "name": "com.android.tzdata",
-<<<<<<< HEAD
-  "version": 330310000
-=======
-  "version": 330090000
->>>>>>> e496c4ed
+  "version": 330410000
 }