--- conflicted
+++ resolved
@@ -1,8 +1,4 @@
 {
   "name": "com.android.tzdata",
-<<<<<<< HEAD
-  "version": 310725000
-=======
-  "version": 319999900
->>>>>>> 0d519e59
+  "version": 310726000
 }