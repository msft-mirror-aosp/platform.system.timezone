--- conflicted
+++ resolved
@@ -1,11 +1,7 @@
 {
   "name": "com.android.tzdata",
-<<<<<<< HEAD
-  "version": 330463000
-=======
 
   // Placeholder module version to be replaced during build.
   // Do not change!
-  "version": 0
->>>>>>> 419f6721
+  "version": 331010000
 }